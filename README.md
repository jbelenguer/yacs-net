--- conflicted
+++ resolved
@@ -4,26 +4,19 @@
 
 ## Motivation
 It is not the first time that I needed a communication library to allow me:
-<<<<<<< HEAD
-- Communicate different nodes using TCP directly.
-- Simple to use.
-- Have some advanced features (like node discovery).
-=======
+
 - Communicate different nodes using TCP directly
 - Simple to use
 - Have some advanced features (like node discovery)
->>>>>>> cc5a5962
 
 Either if you are developing a game, or your own IoT system, the only option out there is to actually write it yourself over the System.Net.Sockets library (TcpListener/TcpClient).
 
 Since this is not the first time I find this issue, I decided to write one so I can reuse it in a couple of projects.
 
 ## Basic usage
-<<<<<<< HEAD
+
 For the basic usage you will need the classes in the namespace `Yacs`. So: 
-=======
-For the basic usage you will need the classes in the namespace `Yacs`. So:
->>>>>>> cc5a5962
+
 ```cs
 using Yacs;
 ```
